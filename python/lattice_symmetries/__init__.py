# Copyright (c) 2022, Tom Westerhout
# All rights reserved.
#
# Redistribution and use in source and binary forms, with or without
# modification, are permitted provided that the following conditions are met:
#
# * Redistributions of source code must retain the above copyright notice, this
#   list of conditions and the following disclaimer.
#
# * Redistributions in binary form must reproduce the above copyright notice,
#   this list of conditions and the following disclaimer in the documentation
#   and/or other materials provided with the distribution.
#
# * Neither the name of the copyright holder nor the names of its
#   contributors may be used to endorse or promote products derived from
#   this software without specific prior written permission.
#
# THIS SOFTWARE IS PROVIDED BY THE COPYRIGHT HOLDERS AND CONTRIBUTORS "AS IS"
# AND ANY EXPRESS OR IMPLIED WARRANTIES, INCLUDING, BUT NOT LIMITED TO, THE
# IMPLIED WARRANTIES OF MERCHANTABILITY AND FITNESS FOR A PARTICULAR PURPOSE ARE
# DISCLAIMED. IN NO EVENT SHALL THE COPYRIGHT HOLDER OR CONTRIBUTORS BE LIABLE
# FOR ANY DIRECT, INDIRECT, INCIDENTAL, SPECIAL, EXEMPLARY, OR CONSEQUENTIAL
# DAMAGES (INCLUDING, BUT NOT LIMITED TO, PROCUREMENT OF SUBSTITUTE GOODS OR
# SERVICES; LOSS OF USE, DATA, OR PROFITS; OR BUSINESS INTERRUPTION) HOWEVER
# CAUSED AND ON ANY THEORY OF LIABILITY, WHETHER IN CONTRACT, STRICT LIABILITY,
# OR TORT (INCLUDING NEGLIGENCE OR OTHERWISE) ARISING IN ANY WAY OUT OF THE USE
# OF THIS SOFTWARE, EVEN IF ADVISED OF THE POSSIBILITY OF SUCH DAMAGE.

import json
import threading
import weakref
from collections import namedtuple
from functools import singledispatchmethod
from typing import Any, List, Optional, Tuple, Union, overload

import numpy as np
import scipy.sparse.linalg
from loguru import logger
from numpy.typing import ArrayLike, NDArray
from scipy.sparse.linalg import LinearOperator

<<<<<<< HEAD
__version__ = "2.0.3"
=======
from ._ls_hs import ffi, lib

__version__ = "2.0.2"
>>>>>>> 14e73194


class _RuntimeInitializer:
    def __init__(self):
        logger.debug("Initializing Haskell runtime...")
        lib.ls_hs_init()
        logger.debug("Initializing Chapel runtime...")
        lib.ls_chpl_init()
        logger.debug("Setting Python exception handler...")
        lib.set_python_exception_handler()

    def __del__(self):
        logger.debug("Deinitializing Haskell runtime...")
        lib.ls_hs_exit()
        logger.debug("Deinitializing Chapel runtime...")
        lib.ls_chpl_finalize()


_runtime_init = _RuntimeInitializer()


class Symmetry:
    """Symmetry operator.

    >>> # Lattice momentum with eigenvalue -ⅈ for a chain of 4 spins.
    >>> p = lattice_symmetries.Symmetry([1, 2, 3, 0], sector=1)
    >>> p.sector
    1
    >>> p.permutation
    [1, 2, 3, 0]
    """

    _payload: ffi.CData
    _finalizer: weakref.finalize

    @singledispatchmethod
    def __init__(self, permutation: ArrayLike, sector: int):
        permutation = np.asarray(permutation, dtype=int).tolist()
        sector = int(sector)
        json_object = {"permutation": permutation, "sector": sector}
        self._payload = lib.ls_hs_symmetry_from_json(json.dumps(json_object).encode("utf-8"))
        assert self._payload != 0
        self._finalizer = weakref.finalize(self, lib.ls_hs_destroy_symmetry, self._payload)

    @__init__.register
    def _(self, payload: ffi.CData, finalizer: weakref.finalize):
        self._payload = payload
        self._finalizer = finalizer

    @property
    def sector(self) -> int:
        return lib.ls_hs_symmetry_sector(self._payload)

    def __len__(self) -> int:
        return lib.ls_hs_symmetry_length(self._payload)

    @property
    def permutation(self) -> NDArray[np.int32]:
        p = lib.ls_hs_symmetry_permutation(self._payload)
        buffer = ffi.buffer(p, len(self) * ffi.sizeof("int"))
        array = np.copy(np.frombuffer(buffer, dtype=np.int32))
        lib.ls_hs_destroy_permutation(p)
        return array

    def json_object(self):
        return {"permutation": self.permutation.tolist(), "sector": self.sector}


class Symmetries:
    _payload: ffi.CData
    _finalizer: weakref.finalize
    _generators: List[Symmetry]

    def __init__(self, generators: List[Symmetry] = []):
        json_string = json.dumps([g.json_object() for g in generators]).encode("utf-8")
        self._payload = lib.ls_hs_symmetries_from_json(json_string)
        assert self._payload != 0
        self._finalizer = weakref.finalize(self, lib.ls_hs_destroy_symmetries, self._payload)
        self._generators = generators

    def __len__(self) -> int:
        return len(self.generators)

    @property
    def generators(self) -> List[Symmetry]:
        return self._generators

    def json_object(self):
        return [g.json_object() for g in self.generators]


def _basis_state_to_array(state: int, number_words: int) -> ffi.CData:
    state = int(state)
    arr = ffi.new("uint64_t[]", number_words)
    for i in range(number_words):
        arr[i] = state & 0xFFFFFFFFFFFFFFFF
        state >>= 64
    return arr


class Basis:
    _payload: ffi.CData
    _finalizer: Optional[weakref.finalize]

    @singledispatchmethod
    def __init__(self, arg, *args, **kwargs):
        raise NotImplementedError("Invalid argument type: {}".format(type(arg)))

    @__init__.register
    def _(self, payload: ffi.CData, owner: bool = True):
        self._payload = payload
        if owner:
            self._finalizer = weakref.finalize(self, lib.ls_hs_destroy_basis, self._payload)
        else:
            self._finalizer = None

    @__init__.register
    def _(self, json_string: str):
        self._payload = lib.ls_hs_basis_from_json(json_string.encode("utf-8"))
        assert self._payload != 0
        self._finalizer = weakref.finalize(self, lib.ls_hs_destroy_basis, self._payload)

    # @__init__.register
    # def _(self, json_object: dict):
    #     self.__init__(json.dumps(json_object))

    # def __init__(self, **kwargs):
    #     json_string = json.dumps(kwargs).encode("utf-8")
    #     self._payload = lib.ls_hs_basis_from_json(json_string)
    #     self._finalizer = weakref.finalize(self, lib.ls_hs_destroy_basis, self._payload)
    #     self._representatives = None

    @property
    def is_built(self) -> bool:
        return lib.ls_hs_basis_is_built(self._payload)

    def check_is_built(self):
        if not self.is_built:
            raise ValueError(
                "basis states have not been built yet; "
                "if you wish to do so, use the basis.build() function"
            )

    def build(self) -> None:
        """Generate a list of representatives.

        These can later be accessed using the `number_states` and `states` attributes.
        """
        if not self.is_built:
            lib.ls_hs_basis_build(self._payload)
        assert self.is_built

    @property
    def number_states(self) -> int:
        self.check_is_built()
        return lib.ls_hs_basis_number_states(self._payload)

    @property
    def states(self) -> NDArray[np.uint64]:
        n = self.number_states
        p = lib.ls_hs_basis_states(self._payload)
        buffer = ffi.buffer(p, n * ffi.sizeof("uint64_t"))
        return np.frombuffer(buffer, dtype=np.uint64)

    @property
    def min_state_estimate(self) -> int:
        return lib.ls_hs_min_state_estimate(self._payload)

    @property
    def max_state_estimate(self) -> int:
        return lib.ls_hs_max_state_estimate(self._payload)

    @property
    def number_bits(self) -> int:
        return lib.ls_hs_basis_number_bits(self._payload)

    @property
    def number_words(self) -> int:
        return lib.ls_hs_basis_number_words(self._payload)

    @property
    def has_spin_inversion_symmetry(self) -> bool:
        return lib.ls_hs_basis_has_spin_inversion_symmetry(self._payload) != 0

    @property
    def has_permutation_symmetries(self) -> bool:
        return lib.ls_hs_basis_has_permutation_symmetries(self._payload) != 0

    @property
    def requires_projection(self) -> bool:
        return lib.ls_hs_basis_requires_projection(self._payload) != 0

    def state_to_string(self, state: int) -> str:
        """Pretty-print a basis state."""
        arr = _basis_state_to_array(state, self.number_words)
        c_str = lib.ls_hs_basis_state_to_string(self._payload, arr)
        s = ffi.string(c_str).decode("utf-8")
        lib.ls_hs_destroy_string(c_str)
        return s

    def state_info(self, x):
        assert self.number_bits <= 64
        is_scalar = isinstance(x, int)
        if is_scalar:
            x = np.array([x], dtype=np.uint64)
        else:
            x = np.asarray(x, dtype=np.uint64, order="C")

        count = x.shape[0]
        betas: NDArray[np.uint64]
        characters: NDArray[np.complex128]
        norms: NDArray[np.float64]
        if self.has_permutation_symmetries:
            betas = np.zeros_like(x)
            characters = np.zeros(count, dtype=np.complex128)
            norms = np.zeros(count, dtype=np.float64)

            x_ptr = ffi.from_buffer("uint64_t[]", x, require_writable=False)
            betas_ptr = ffi.from_buffer("uint64_t[]", betas, require_writable=True)
            characters_ptr = ffi.from_buffer("ls_hs_scalar[]", characters, require_writable=True)
            norms_ptr = ffi.from_buffer("double[]", norms, require_writable=True)
            lib.ls_hs_state_info(
                self._payload, count, x_ptr, 1, betas_ptr, 1, characters_ptr, norms_ptr
            )
        elif self.has_spin_inversion_symmetry:
            mask = (1 << self.number_bits) - 1
            betas = np.bitwise_xor(x, np.uint64(mask))
            when = betas < x

            betas = np.where(when, betas, x)
            characters = np.where(when, float(self.spin_inversion), 1.0)
            norms = np.ones(count, dtype=np.float64)
        else:
            assert not self.requires_projection
            betas = x
            characters = np.ones(count, dtype=np.complex128)
            norms = np.ones(count, dtype=np.float64)

        if is_scalar:
            return (int(betas[0]), complex(characters[0]), float(norms[0]))
        else:
            return (betas, characters, norms)

    def index(self, x: Union[int, NDArray[np.uint64]]) -> Union[int, NDArray[np.int64]]:
        """Return the index of a basis state."""
        assert self.number_bits <= 64
        is_scalar = False
        x = np.asarray(x, dtype=np.uint64, order="C")
        if x.ndim == 0:
            is_scalar = True
            x = np.expand_dims(x, axis=0)

        count = x.shape[0]
        indices = np.zeros(count, dtype=np.int64)

        x_ptr = ffi.from_buffer("uint64_t const*", x, require_writable=False)
        indices_ptr = ffi.from_buffer("ptrdiff_t *", indices, require_writable=True)
        lib.ls_hs_state_index(self._payload, count, x_ptr, 1, indices_ptr, 1)

        if is_scalar:
            return int(indices[0])
        else:
            return indices

    @staticmethod
    def from_json(json_string: str) -> "Basis":
        _assert_subtype(json_string, str)
        return Basis(**json.loads(json_string))

    def to_json(self) -> str:
        c_str = lib.ls_hs_basis_to_json(self._payload)
        s = ffi.string(c_str).decode("utf-8")
        lib.ls_hs_destroy_string(c_str)
        return s


class SpinBasis(Basis):
    def __init__(
        self,
        number_spins: int,
        hamming_weight: Optional[int] = None,
        spin_inversion: Optional[int] = None,
        symmetries: Optional[Symmetries] = None,
    ):
        """Create a Hilbert space basis for `number_spins` spin-1/2 particles."""
        super().__init__(
            json.dumps(
                {
                    "particle": "spin-1/2",
                    "number_spins": number_spins,
                    "hamming_weight": hamming_weight,
                    "spin_inversion": spin_inversion,
                    "symmetries": symmetries.json_object() if symmetries is not None else [],
                }
            )
        )

    @property
    def has_fixed_hamming_weight(self) -> bool:
        return lib.ls_hs_basis_has_fixed_hamming_weight(self._payload)

    @property
    def spin_inversion(self) -> Optional[int]:
        i = self._payload.spin_inversion
        return int(i) if i != 0 else None


class SpinlessFermionBasis(Basis):
    def __init__(
        self,
        number_sites: int,
        number_particles: Optional[int] = None,
    ):
        """Create a Hilbert space basis for spinless fermions living on a lattice with
        `number_sites` sites. The number of fermions may be optionally specified by the
        `number_particles` argument."""
        super().__init__(
            json.dumps(
                {
                    "particle": "spinless-fermion",
                    "number_sites": number_sites,
                    "number_particles": number_particles,
                }
            )
        )


class SpinfulFermionBasis(Basis):
    def __init__(
        self,
        number_sites: int,
        number_particles: Union[None, int, Tuple[int, int]] = None,
    ):
        """Create a Hilbert space basis for spinful fermions living on a lattice with `number_sites`
        sites. The total number of fermions may be optionally specified with an integer
        `number_particles` argument. Alternatively, the number of fermions with spin up and spin
        down can be specified separately by setting `number_particles` to a tuple
        `(N_up, N_down)`."""
        super().__init__(
            json.dumps(
                {
                    "particle": "spinful-fermion",
                    "number_sites": number_sites,
                    "number_particles": number_particles,
                }
            )
        )


def _normalize_site_indices(sites):
    sites_arr = np.asarray(sites, dtype=np.int32, order="C")
    if sites_arr.ndim == 0 or sites_arr.ndim > 2:
        raise ValueError("invalid array of site indices: {}".format(sites))
    if sites_arr.ndim == 1:
        sites_arr = sites_arr.reshape(-1, 1)
    return sites_arr


def _assert_subtype(variable, required_type):
    if not isinstance(variable, required_type):
        raise TypeError("expected a '{}', but got '{}'".format(required_type, type(variable)))


def _chpl_external_array_as_ndarray(arr: ffi.CData, dtype) -> NDArray[Any]:
    if not isinstance(dtype, np.dtype):
        dtype = np.dtype(dtype)
    buf = ffi.buffer(arr.elts, arr.num_elts * dtype.itemsize)
    weakref.finalize(buf, lambda: lib.ls_hs_destroy_external_array(arr))
    return np.frombuffer(buf, dtype=dtype)


def _to_spin_index(i) -> str:
    if isinstance(i, int):
        if i == 0:
            return "↑"
        elif i == 1:
            return "↓"
        else:
            raise ValueError("invalid spin index: {}; expected either 0 or 1".format(i))
    elif isinstance(i, str):
        if i == "↑" or i == "↓":
            return i
        else:
            raise ValueError("invalid spin index: {}; expected either ↑ or ↓".format(i))
    else:
        raise TypeError("invalid spin index: {}".format(i))


def _from_spin_index(i) -> int:
    if isinstance(i, int):
        if i == 0:
            return 0
        elif i == 1:
            return 1
        else:
            raise ValueError("invalid spin index: {}; expected either 0 or 1".format(i))
    elif isinstance(i, str):
        if i == "↑":
            return 0
        elif i == "↓":
            return 1
        else:
            raise ValueError("invalid spin index: {}; expected either ↑ or ↓".format(i))
    else:
        raise TypeError("invalid spin index: {}".format(i))


replace_indices_impl = None
replace_indices_impl_lock = threading.Lock()


@ffi.def_extern()
def python_replace_indices(s, i, new_s_ptr, new_i_ptr):
    assert replace_indices_impl is not None
    (new_s, new_i) = replace_indices_impl(s, i)
    new_s_ptr[0] = new_s
    new_i_ptr[0] = new_i


class Expr(object):
    _payload: ffi.CData
    _finalizer: Optional[weakref.finalize]

    @singledispatchmethod
    def __init__(self, expression: str, sites: Optional[List[List[int]]] = None):
        json_object = {"expression": expression}
        json_object |= {"sites": sites} if sites is not None else dict()
        self._payload = lib.ls_hs_expr_from_json(json.dumps(json_object).encode("utf-8"))
        assert self._payload != 0
        self._finalizer = weakref.finalize(self, lib.ls_hs_destroy_expr, self._payload)

    @__init__.register
    def _(self, payload: ffi.CData, owner: bool = True):
        self._payload = payload
        if owner:
            self._finalizer = weakref.finalize(self, lib.ls_hs_destroy_expr, self._payload)
        else:
            self._finalizer = None

    def to_json(self) -> str:
        c_str = lib.ls_hs_expr_to_json(self._payload)
        s = ffi.string(c_str).decode("utf-8")
        lib.ls_hs_destroy_string(c_str)
        return s

    def __str__(self):
        """Get the string representation of the underlying expression."""
        c_str = lib.ls_hs_expr_to_string(self._payload)
        s = ffi.string(c_str).decode("utf-8")
        lib.ls_hs_destroy_string(c_str)
        return s

    def replace_indices(self, mapping):
        if isinstance(mapping, dict):
            if len(mapping) == 0:
                return self
            element = next(iter(mapping))
            if isinstance(element, int):

                # Mapping over site indices
                def f(s, i):
                    if i in mapping:
                        return (s, mapping[i])
                    else:
                        return (s, i)

            elif isinstance(element, str):

                # Mapping over spin indices
                def f(s, i):
                    k = _to_spin_index(s)
                    if k in mapping:
                        return (_from_spin_index(mapping[k]), i)
                    else:
                        return (s, i)

            elif isinstance(element, tuple):

                # Mapping over both
                def f(s, i):
                    k = (_to_spin_index(s), i)
                    if k in mapping:
                        (new_s, new_i) = mapping[k]
                        return (_from_spin_index(new_s), new_i)
                    else:
                        return (s, i)

            else:
                raise ValueError("invalid mapping: {}".format(mapping))

            with replace_indices_impl_lock:
                global replace_indices_impl
                replace_indices_impl = f
                r = Expr(lib.ls_hs_replace_indices(self._payload, lib.python_replace_indices))
                replace_indices_impl = None
                return r

        else:
            raise NotImplementedError

    def adjoint(self) -> "Expr":
        return Expr(lib.ls_hs_expr_adjoint(self._payload))

    def __eq__(self, other: object) -> bool:
        _assert_subtype(other, Expr)
        return lib.ls_hs_expr_equal(self._payload, other._payload) != 0

    def __add__(self, other):
        _assert_subtype(other, Expr)
        return Expr(lib.ls_hs_expr_plus(self._payload, other._payload))

    def __sub__(self, other):
        _assert_subtype(other, Expr)
        return Expr(lib.ls_hs_expr_minus(self._payload, other._payload))

    def scale(self, coeff: complex) -> "Expr":
        coeff = complex(coeff)
        c_coeff = ffi.new("ls_hs_scalar const*", [coeff.real, coeff.imag])
        return Expr(lib.ls_hs_expr_scale(c_coeff, self._payload))

    def __mul__(self, other):
        _assert_subtype(other, Expr)
        return Expr(lib.ls_hs_expr_times(self._payload, other._payload))

    def __rmul__(self, other: complex):
        if np.isscalar(other):
            return self.scale(other)
        else:
            return NotImplemented


# str(ls.Expr("5 σ⁺₀ σ⁻₁ + (8 + 3im) σ⁻₁"))
# str(ls.Expr("-2 (c†₀ c₁ + c†₁ c₀)"))


class Operator(LinearOperator):
    _payload: ffi.CData
    _finalizer: weakref.finalize

    # def _make_from_payload(self, basis: Basis, expression: Expr, payload: ffi.CData):
    #     """
    #     !!! warning
    #         This is an internal function. Do not use it directly unless you know what you're doing.

    #     Create a quantum operator from its C representation.
    #     """
    #     self._payload = payload
    #     self._finalizer = weakref.finalize(self, lib.ls_hs_destroy_operator_v2, self._payload)
    #     self.basis = basis
    #     self.expression = expression

    # def _make_from_expression(self, basis: Basis, expression: str, sites: ArrayLike):
    #     """Create a quantum operator from a mathematical expression.

    #     `basis` specifies the Hilbert space on which the operator will be defined. `expression` is a
    #     mathematical expression specifying the interaction, e.g. `"σ⁺₀ σ⁻₁"` or `"n↑₀ n↓₁"`.
    #     """
    #     _assert_subtype(expression, str)
    #     c_sites = _normalize_site_indices(sites)
    #     c_expression = expression.encode("utf-8")
    #     self._payload = lib.ls_hs_create_operator(
    #         basis._payload,
    #         c_expression,
    #         c_sites.shape[0],
    #         c_sites.shape[1],
    #         ffi.from_buffer("int[]", c_sites),
    #     )
    #     self._finalizer = weakref.finalize(self, lib.ls_hs_destroy_operator_v2, self._payload)
    #     self.basis = basis

    @singledispatchmethod
    def __init__(self, basis: Basis, expression: Expr):
        _assert_subtype(basis, Basis)
        _assert_subtype(expression, Expr)
        self._payload = lib.ls_hs_create_operator(basis._payload, expression._payload)
        self._finalizer = weakref.finalize(self, lib.ls_hs_destroy_operator, self._payload)

    @__init__.register
    def _(self, payload: ffi.CData, owner: bool = True):
        self._payload = payload
        if owner:
            self._finalizer = weakref.finalize(self, lib.ls_hs_destroy_operator, self._payload)
        else:
            self._finalizer = None

    @property
    def basis(self):
        return Basis(lib.ls_hs_operator_get_basis(self._payload))

    @property
    def expression(self):
        return Expr(lib.ls_hs_operator_get_expr(self._payload))

    # def adjoint(self):
    #     return Operator(self.basis, lib.ls_hs_operator_hermitian_conjugate(self._payload))

    # @property
    # def is_identity(self) -> bool:
    #     return lib.ls_hs_operator_is_identity(self._payload)

    # @property
    # def is_hermitian(self) -> bool:
    #     return lib.ls_hs_operator_is_hermitian(self._payload)

    def __add__(self, other):
        """Add two operators."""
        _assert_subtype(other, Operator)
        return Operator(self.basis, self.expression + other.expression)

    def __sub__(self, other):
        """Subtract `other` Operator from `self`."""
        _assert_subtype(other, Operator)
        return Operator(self.basis, self.expression - other.expression)

    def scale(self, coeff: complex) -> "Operator":
        return Operator(self.basis, self.expression.scale(coeff))

    def __mul__(self, other):
        """Multiply `self` by `other` Operator."""
        if isinstance(other, Operator):
            return Operator(self.basis, self.expression * other.expression)
        else:
            return NotImplemented

    def __rmul__(self, other: complex):
        """Scale `self` by a scalar `other`."""
        if np.isscalar(other):
            return self.scale(other)
        else:
            return NotImplemented

    def __matmul__(self, other: NDArray[Any]) -> NDArray[Any]:
        return self.apply_to_state_vector(other)

    def __str__(self):
        """Get the string representation of the underlying expression"""
        c_str = lib.ls_hs_operator_pretty_terms(self._payload)
        s = ffi.string(c_str).decode("utf-8")
        lib.ls_hs_destroy_string(c_str)
        return s

    def __repr__(self):
        return "<Operator defined on {}>".format(self.basis.__class__.__name__)

    def apply_diag_to_basis_state(self, state: int) -> float:
        arr = _basis_state_to_array(state, self.basis.number_words)
        coeffs = ffi.new("chpl_external_array *")
        kernels = lib.ls_hs_internal_get_chpl_kernels()
        kernels.operator_apply_diag(self._payload, 1, arr, coeffs, 0)

        coeffs_arr = _chpl_external_array_as_ndarray(coeffs, np.float64)
        return float(coeffs_arr[0])

    def apply_off_diag_to_basis_state(self, state: int) -> List[Tuple[complex, int]]:
        arr = _basis_state_to_array(state, self.basis.number_words)
        betas = ffi.new("chpl_external_array *")
        coeffs = ffi.new("chpl_external_array *")
        offsets = ffi.new("chpl_external_array *")
        kernels = lib.ls_hs_internal_get_chpl_kernels()
        kernels.operator_apply_off_diag(self._payload, 1, arr, betas, coeffs, offsets, 0)

        offsets_arr = _chpl_external_array_as_ndarray(offsets, np.int64)
        betas_arr = _chpl_external_array_as_ndarray(betas, np.uint64)[: offsets_arr[1]]
        coeffs_arr = _chpl_external_array_as_ndarray(coeffs, np.complex128)[: offsets_arr[1]]
        return list(zip(coeffs_arr, betas_arr))

    def apply_to_state_vector(self, vector: NDArray[np.float64]) -> NDArray[np.float64]:
        self._check_basis_is_built("apply_to_state_vector")
        if vector.dtype != np.float64:
            raise TypeError(
                "expected a NDArray[float64], but got {}[{}]"
                "".format(type(vector).__name__, type(vector.dtype))
            )

        out = np.empty_like(vector)
        x_ptr = ffi.from_buffer("double[]", vector, require_writable=False)
        y_ptr = ffi.from_buffer("double[]", out, require_writable=True)

        kernels = lib.ls_hs_internal_get_chpl_kernels()
        kernels.matrix_vector_product(self._payload, 1, x_ptr, y_ptr)
        return out

    def _check_basis_is_built(self, attribute):
        if not self.basis.is_built:
            raise AttributeError(
                "'Operator' object has no attribute '{}' (did you forget to build the basis?)"
                "".format(attribute),
                name=attribute,
                obj=self,
            )

    @property
    def dtype(self):
        self._check_basis_is_built("dtype")
        return np.dtype("float64")

    @property
    def shape(self):
        self._check_basis_is_built("shape")
        n = self.basis.number_states
        return (n, n)

    def _matvec(self, x):
        return self.apply_to_state_vector(x)


def load_yaml_config(filename: str):
    config = lib.ls_hs_load_yaml_config(filename.encode("utf-8"))
    basis = Basis(lib.ls_hs_clone_basis(config.basis))
    hamiltonian = None
    if config.hamiltonian != 0:
        hamiltonian = Operator(lib.ls_hs_clone_operator(config.hamiltonian))
    if config.observables != 0:
        raise NotImplementedError
    lib.ls_hs_destroy_yaml_config(config)
    Config = namedtuple("Config", ["basis", "hamiltonian", "observables"], defaults=[None, None])
    return Config(basis, hamiltonian)


def test_01():
    basis = SpinBasis(2)
    basis.build()
    a = Expr("2 (σ⁺₀ σ⁻₁ + σ⁺₁ σ⁻₀) + σᶻ₀ σᶻ₁")
    h = Operator(basis, a)
    (e, v) = scipy.sparse.linalg.eigsh(h, k=3, which="SA")
    return h, e, v<|MERGE_RESOLUTION|>--- conflicted
+++ resolved
@@ -39,13 +39,9 @@
 from numpy.typing import ArrayLike, NDArray
 from scipy.sparse.linalg import LinearOperator
 
-<<<<<<< HEAD
+from ._ls_hs import ffi, lib
+
 __version__ = "2.0.3"
-=======
-from ._ls_hs import ffi, lib
-
-__version__ = "2.0.2"
->>>>>>> 14e73194
 
 
 class _RuntimeInitializer:
