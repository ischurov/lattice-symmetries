{
  description = "twesterhout/lattice-symmetries";

  nixConfig = {
    extra-substituters = "https://twesterhout-chapel.cachix.org";
    extra-trusted-public-keys = "twesterhout-chapel.cachix.org-1:bs5PQPqy21+rP2KJl+O40/eFVzdsTe6m7ZTiOEE7PaI=";
  };

  inputs = {
    nixpkgs.url = "github:nixos/nixpkgs/nixos-unstable";
    flake-utils.url = "github:numtide/flake-utils";
    nix-chapel = {
      url = "github:twesterhout/nix-chapel";
      inputs.nixpkgs.follows = "nixpkgs";
      inputs.flake-utils.follows = "flake-utils";
    };
    haskell-python-tools = {
      url = "github:twesterhout/haskell-python-tools.nix";
      inputs.nixpkgs.follows = "nixpkgs";
    };
  };

  outputs = { self, nixpkgs, flake-utils, nix-chapel, haskell-python-tools }:
    let
      inherit (nixpkgs) lib;
      inherit (haskell-python-tools.lib)
        doInstallForeignLibs
        doEnableRelocatedStaticLibs;
      version = "2.2.0";

      kernels-overlay = import ./kernels/overlay.nix { inherit version; };
<<<<<<< HEAD
      haskell-overlay = { withPic }: import ./haskell/overlay.nix { inherit lib withPic; };
      haskell-profiling-overlay = import ./haskell/profiling.nix { inherit lib; };
      chapel-overlay = import ./chapel/overlay.nix { inherit version; };
      python-overlay = import ./python/overlay.nix { inherit version; };

      composed-overlay = { withPic, enableProfiling ? false }:
        lib.foldl' lib.composeExtensions (_: _: { }) ([
          nix-chapel.overlays.default
          kernels-overlay
          (haskell-overlay { inherit withPic; })
          chapel-overlay
          python-overlay
        ]
        ++ lib.optionals withPic [
          # An overlay to replace ghc96 with a custom one that has
          # the static RTS libraries compiled with -fPIC. This lets us use
          # these static libraries to build a self-contained shared library.
          (final: prev:
            let
              ourGhc = prev.haskell.compiler.ghc962.override {
                enableRelocatedStaticLibs = true;
              };
            in
            lib.recursiveUpdate prev {
              haskell.packages.ghc962.ghc = ourGhc;
              haskell.compiler.ghc962 = ourGhc;
            })
        ]
        ++ lib.optional enableProfiling haskell-profiling-overlay);
=======
      haskell-overlay = import ./haskell/overlay.nix {
        inherit lib doInstallForeignLibs doEnableRelocatedStaticLibs;
      };
      chapel-overlay = import ./chapel/overlay.nix { inherit version; };
      python-overlay = import ./python/overlay.nix { inherit version; };

      composed-overlay = lib.composeManyExtensions [
        nix-chapel.overlays.default
        kernels-overlay
        haskell-overlay
        haskell-overlay
        chapel-overlay
        python-overlay
      ];
>>>>>>> f5da6aa3

      pkgs-for = system: import nixpkgs {
        inherit system;
        overlays = [ composed-overlay ];
      };

    in
    {
      overlays.default = composed-overlay;

      templates.default = {
        path = builtins.toPath "${./.}/template";
        description = "Python project template that uses lattice-symmetries";
      };

      packages = flake-utils.lib.eachDefaultSystemMap (system:
        with pkgs-for system; {
          inherit (lattice-symmetries) kernels haskell chapel python distributed test-data;
          inherit atomic_queue;
          inherit haskellPackages;
        });

      devShells = flake-utils.lib.eachDefaultSystemMap (system:
        let
<<<<<<< HEAD
          pkgs = pkgs-for { withPic = true; } system;
          pkgsNoPic = pkgs-for { withPic = false; enableProfiling = true; } system;
=======
          pkgs = pkgs-for system;
>>>>>>> f5da6aa3
        in
        {
          default = self.outputs.devShells.${system}.haskell;
          kernels = with pkgs; mkShell {
            buildInputs = [ halide ];
            nativeBuildInputs = [ gnumake gcc ];
            shellHook = "export HALIDE_PATH=${halide}";
          };
          haskell = with pkgs; haskellPackages.shellFor {
            packages = ps: [ ps.lattice-symmetries-haskell ];
            withHoogle = true;
            nativeBuildInputs = with haskellPackages; [
              cabal-install
              fourmolu
              haskell-language-server
              hsc2hs
              nil
              nixpkgs-fmt
              (python3Packages.grip.overrideAttrs (attrs: {
                src = fetchFromGitHub {
                  owner = "Antonio-R1";
                  repo = "grip";
                  rev = "d2efd3c6a896c01cfd7624b6504107e7b3b4b20f";
                  hash = "sha256-0wgIM7Ll5WELvAOiu1TLyoNSrhJ22Y1SRbWqa3BDF3k=";
                };
                checkPhase = "true";
                installCheckPhase = "true";
              }))
            ];
            shellHook = ''
              if [ ! -f libkernels.so ]; then
                gcc -shared -o libkernels.so ${lattice-symmetries.kernels}/lib/libkernels.a
              fi
              export LD_LIBRARY_PATH=$PWD:$LD_LIBRARY_PATH;
            '';
          };
          chapel = with pkgs; mkShell {
            buildInputs = [
              lattice-symmetries.kernels
              lattice-symmetries.haskell
              hdf5
              hdf5.dev
            ];
            nativeBuildInputs = [
              pkgs.chapel
              chapelFixupBinary
              gcc
              pkg-config
              prettierd
            ];
            shellHook = ''
              export CHPL_COMM=gasnet
              export CHPL_COMM_SUBSTRATE=smp
              export CHPL_RT_OVERSUBSCRIBED=yes
              export CHPL_HOST_MEM=jemalloc
              export CHPL_TARGET_MEM=jemalloc
              export CHPL_LAUNCHER=none
              export OPTIMIZATION=--fast
              export CHPL_CFLAGS='-I${pkgs.lattice-symmetries.kernels}/include'
              export CHPL_LDFLAGS='-L${pkgs.lattice-symmetries.haskell.lib}/lib'
              export HDF5_CFLAGS='-I${pkgs.hdf5.dev}/include'
              export HDF5_LDFLAGS='-L${pkgs.hdf5}/lib -lhdf5_hl -lhdf5 -lrt'
              export TEST_DATA='${pkgs.lattice-symmetries.test-data}/share'

              rm -f src/FFI.chpl
              ln --symbolic ${pkgs.lattice-symmetries.ffi} src/FFI.chpl
            '';
          };
          python = with pkgs; lattice-symmetries.python.overrideAttrs (attrs: {
            nativeBuildInputs = (attrs.nativeBuildInputs or [ ]) ++ [
              python3Packages.black
              nodePackages.pyright
            ];
          });
        });
    };
}<|MERGE_RESOLUTION|>--- conflicted
+++ resolved
@@ -29,37 +29,6 @@
       version = "2.2.0";
 
       kernels-overlay = import ./kernels/overlay.nix { inherit version; };
-<<<<<<< HEAD
-      haskell-overlay = { withPic }: import ./haskell/overlay.nix { inherit lib withPic; };
-      haskell-profiling-overlay = import ./haskell/profiling.nix { inherit lib; };
-      chapel-overlay = import ./chapel/overlay.nix { inherit version; };
-      python-overlay = import ./python/overlay.nix { inherit version; };
-
-      composed-overlay = { withPic, enableProfiling ? false }:
-        lib.foldl' lib.composeExtensions (_: _: { }) ([
-          nix-chapel.overlays.default
-          kernels-overlay
-          (haskell-overlay { inherit withPic; })
-          chapel-overlay
-          python-overlay
-        ]
-        ++ lib.optionals withPic [
-          # An overlay to replace ghc96 with a custom one that has
-          # the static RTS libraries compiled with -fPIC. This lets us use
-          # these static libraries to build a self-contained shared library.
-          (final: prev:
-            let
-              ourGhc = prev.haskell.compiler.ghc962.override {
-                enableRelocatedStaticLibs = true;
-              };
-            in
-            lib.recursiveUpdate prev {
-              haskell.packages.ghc962.ghc = ourGhc;
-              haskell.compiler.ghc962 = ourGhc;
-            })
-        ]
-        ++ lib.optional enableProfiling haskell-profiling-overlay);
-=======
       haskell-overlay = import ./haskell/overlay.nix {
         inherit lib doInstallForeignLibs doEnableRelocatedStaticLibs;
       };
@@ -70,11 +39,9 @@
         nix-chapel.overlays.default
         kernels-overlay
         haskell-overlay
-        haskell-overlay
         chapel-overlay
         python-overlay
       ];
->>>>>>> f5da6aa3
 
       pkgs-for = system: import nixpkgs {
         inherit system;
@@ -99,12 +66,7 @@
 
       devShells = flake-utils.lib.eachDefaultSystemMap (system:
         let
-<<<<<<< HEAD
-          pkgs = pkgs-for { withPic = true; } system;
-          pkgsNoPic = pkgs-for { withPic = false; enableProfiling = true; } system;
-=======
           pkgs = pkgs-for system;
->>>>>>> f5da6aa3
         in
         {
           default = self.outputs.devShells.${system}.haskell;
